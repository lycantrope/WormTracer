<<<<<<< HEAD
from setuptools import setup, find_packages

setup(
    name='WormTracer',
    version="20.1",
=======
from setuptools import find_packages, setup

setup(
    name='WormTracer',
    version="20.2",
>>>>>>> b25ec496
    description="WormTracer package",
    author='Koyo Kuze et al',
    packages=find_packages(),
    license='MIT',
<<<<<<< HEAD
    entry_points={ 'console_scripts': ['wormtracer = WormTracer.__main__:main' ] },
=======
>>>>>>> b25ec496
    install_requires=[
    "torch",
    "numpy",
    "opencv-python",
    "matplotlib",
    "Pillow",
    "scikit-image",
    "scipy",
    "pyyaml"
    ]
)
<|MERGE_RESOLUTION|>--- conflicted
+++ resolved
@@ -1,32 +1,22 @@
-<<<<<<< HEAD
-from setuptools import setup, find_packages
-
-setup(
-    name='WormTracer',
-    version="20.1",
-=======
-from setuptools import find_packages, setup
-
-setup(
-    name='WormTracer',
-    version="20.2",
->>>>>>> b25ec496
-    description="WormTracer package",
-    author='Koyo Kuze et al',
-    packages=find_packages(),
-    license='MIT',
-<<<<<<< HEAD
-    entry_points={ 'console_scripts': ['wormtracer = WormTracer.__main__:main' ] },
-=======
->>>>>>> b25ec496
-    install_requires=[
-    "torch",
-    "numpy",
-    "opencv-python",
-    "matplotlib",
-    "Pillow",
-    "scikit-image",
-    "scipy",
-    "pyyaml"
-    ]
-)
+
+from setuptools import find_packages, setup
+
+setup(
+    name='WormTracer',
+    version="20.2",
+    description="WormTracer package",
+    author='Koyo Kuze et al',
+    packages=find_packages(),
+    license='MIT',
+    entry_points={ 'console_scripts': ['wormtracer = WormTracer.__main__:main' ] },
+    install_requires=[
+    "torch",
+    "numpy",
+    "opencv-python",
+    "matplotlib",
+    "Pillow",
+    "scikit-image",
+    "scipy",
+    "pyyaml"
+    ]
+)